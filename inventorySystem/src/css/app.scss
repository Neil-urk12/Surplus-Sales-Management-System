// app global css in SCSS form
//TEXT CONFIGURATION
.title-text {
    font-size: 1.1rem; 
  
    @media (min-width: 576px) {
      font-size: 1.1rem;
    }
  
    @media (min-width: 992px) {
      font-size: 1.1rem;
    }
  }
  .text-soft-light {
    color: rgb(97, 97, 97);
  }
  //PLACEHOLDER CONFIGURATION
  /* Input text color (yellow) */
  .custom-style {
<<<<<<< HEAD
    color: rgb(97, 97, 97) !important;
=======
    color: rgb(97, 97, 97);
>>>>>>> ffbd98cf
  }

  /* Placeholder color (red) */
  .custom-style::placeholder {
<<<<<<< HEAD
    color: rgb(97, 97, 97) !important;
    opacity: 1 !important;
  }
  .custom-style::-webkit-input-placeholder { color: rgb(97, 97, 97) !important; }
  .custom-style::-moz-placeholder { color: rgb(97, 97, 97) !important; }
  .custom-style:-ms-input-placeholder { color: rgb(97, 97, 97) !important; }
  .custom-style:-moz-placeholder { color: rgb(97, 97, 97) !important; }
=======
    color: rgb(97, 97, 97);;
    opacity: 1 ;
    
  }
  .custom-style::-webkit-input-placeholder { color: rgb(97, 97, 97) ; }
  .custom-style::-moz-placeholder { color: rgb(97, 97, 97) ; }
  .custom-style:-ms-input-placeholder { color: rgb(97, 97, 97) ; }
  .custom-style:-moz-placeholder { color: rgb(97, 97, 97) ; }
>>>>>>> ffbd98cf
//LAYOUT CONFIGURATION
  //*Navbar
  .custom-nav-height-width {
    height: 62px; 
    min-height: 62px;
  };
  .custom-rounded{
    border-radius: 6px;
  }
  //User Profile
  .user-profile-width {
    width: 44px;
  }
  .user-profile-height {
    height: 44px;
  }
  //BORDER
 


  //DARK THEME
  body {

    --page-bg: rgb(243, 243, 247);
    --header-nav-bg: rgb(255, 255, 255);
    --icon-text-color: rgb(105, 122, 141);
    --header-content-color: rgb(97, 97, 97);
    --input-placeholder-color: rgb(97, 97, 97);
  }
  
  body.body--dark {
  
    --page-bg: rgb(35, 35, 51);
    --header-nav-bg: rgb(43, 44, 64);
    --icon-text-color: rgb(156, 160, 187);
    --header-content-color: rgb(156, 160, 187);
    --input-placeholder-color: rgb(156, 160, 187);
  }
  
  
  .q-page-container,
  .q-page {
<<<<<<< HEAD
    background-color: var(--page-bg) !important;
=======
    background-color: var(--page-bg) ;
>>>>>>> ffbd98cf
  }
  
  .q-header,
  .q-drawer {
<<<<<<< HEAD
    background-color: var(--header-nav-bg) !important;
=======
    background-color: var(--header-nav-bg) ;
>>>>>>> ffbd98cf
  }
  
  
  .q-icon,
  .text-soft-light,
  .text-primary,
  .text-secondary {
<<<<<<< HEAD
    color: var(--icon-text-color) !important;
=======
    color: var(--icon-text-color) ;
>>>>>>> ffbd98cf
  }
  
  
  .q-toolbar,
  .q-toolbar-title,
  .q-btn {
<<<<<<< HEAD
    color: var(--header-content-color) !important;
=======
    color: var(--header-content-color) ;
>>>>>>> ffbd98cf
  }
  
  
  .custom-style {
<<<<<<< HEAD
    color: var(--header-content-color) !important;
  }
  
  .custom-style::placeholder {
    color: var(--input-placeholder-color) !important;
    opacity: 1 !important;
  }
  
  .custom-style::-webkit-input-placeholder { color: var(--input-placeholder-color) !important; }
  .custom-style::-moz-placeholder { color: var(--input-placeholder-color) !important; }
  .custom-style:-ms-input-placeholder { color: var(--input-placeholder-color) !important; }
  .custom-style:-moz-placeholder { color: var(--input-placeholder-color) !important; }
  
=======
    color: var(--header-content-color) ;
  }
  
  .custom-style::placeholder {
    color: var(--input-placeholder-color) ;
    opacity: 1 ;
  }
  
  .custom-style::-webkit-input-placeholder { color: var(--input-placeholder-color) ; }
  .custom-style::-moz-placeholder { color: var(--input-placeholder-color) ; }
  .custom-style:-ms-input-placeholder { color: var(--input-placeholder-color) ; }
  .custom-style:-moz-placeholder { color: var(--input-placeholder-color) ; }
  
//INVENTORY PAGE
.inventory-header {

  height: 10rem;
  min-height: 10rem;
}
>>>>>>> ffbd98cf
<|MERGE_RESOLUTION|>--- conflicted
+++ resolved
@@ -17,24 +17,11 @@
   //PLACEHOLDER CONFIGURATION
   /* Input text color (yellow) */
   .custom-style {
-<<<<<<< HEAD
-    color: rgb(97, 97, 97) !important;
-=======
     color: rgb(97, 97, 97);
->>>>>>> ffbd98cf
   }
 
   /* Placeholder color (red) */
   .custom-style::placeholder {
-<<<<<<< HEAD
-    color: rgb(97, 97, 97) !important;
-    opacity: 1 !important;
-  }
-  .custom-style::-webkit-input-placeholder { color: rgb(97, 97, 97) !important; }
-  .custom-style::-moz-placeholder { color: rgb(97, 97, 97) !important; }
-  .custom-style:-ms-input-placeholder { color: rgb(97, 97, 97) !important; }
-  .custom-style:-moz-placeholder { color: rgb(97, 97, 97) !important; }
-=======
     color: rgb(97, 97, 97);;
     opacity: 1 ;
     
@@ -43,7 +30,6 @@
   .custom-style::-moz-placeholder { color: rgb(97, 97, 97) ; }
   .custom-style:-ms-input-placeholder { color: rgb(97, 97, 97) ; }
   .custom-style:-moz-placeholder { color: rgb(97, 97, 97) ; }
->>>>>>> ffbd98cf
 //LAYOUT CONFIGURATION
   //*Navbar
   .custom-nav-height-width {
@@ -86,20 +72,12 @@
   
   .q-page-container,
   .q-page {
-<<<<<<< HEAD
-    background-color: var(--page-bg) !important;
-=======
     background-color: var(--page-bg) ;
->>>>>>> ffbd98cf
   }
   
   .q-header,
   .q-drawer {
-<<<<<<< HEAD
-    background-color: var(--header-nav-bg) !important;
-=======
     background-color: var(--header-nav-bg) ;
->>>>>>> ffbd98cf
   }
   
   
@@ -107,41 +85,18 @@
   .text-soft-light,
   .text-primary,
   .text-secondary {
-<<<<<<< HEAD
-    color: var(--icon-text-color) !important;
-=======
     color: var(--icon-text-color) ;
->>>>>>> ffbd98cf
   }
   
   
   .q-toolbar,
   .q-toolbar-title,
   .q-btn {
-<<<<<<< HEAD
-    color: var(--header-content-color) !important;
-=======
     color: var(--header-content-color) ;
->>>>>>> ffbd98cf
   }
   
   
   .custom-style {
-<<<<<<< HEAD
-    color: var(--header-content-color) !important;
-  }
-  
-  .custom-style::placeholder {
-    color: var(--input-placeholder-color) !important;
-    opacity: 1 !important;
-  }
-  
-  .custom-style::-webkit-input-placeholder { color: var(--input-placeholder-color) !important; }
-  .custom-style::-moz-placeholder { color: var(--input-placeholder-color) !important; }
-  .custom-style:-ms-input-placeholder { color: var(--input-placeholder-color) !important; }
-  .custom-style:-moz-placeholder { color: var(--input-placeholder-color) !important; }
-  
-=======
     color: var(--header-content-color) ;
   }
   
@@ -160,5 +115,4 @@
 
   height: 10rem;
   min-height: 10rem;
-}
->>>>>>> ffbd98cf
+}