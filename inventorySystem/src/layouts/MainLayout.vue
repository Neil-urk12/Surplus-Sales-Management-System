<template>
  <q-layout view="lHh Lpr lFf">
<<<<<<< HEAD
    <q-header :elevated="!isDark"  class="q-ma-md q-mx-lg custom-nav-height-width custom-rounded flex " style="height: 62px; background-color: var(--header-nav-bg);">
=======
    <q-header :elevated="!isDark"  class="q-ma-md q-mx-lg custom-nav-height-width custom-rounded flex" style="height: 62px; background-color: var(--header-nav-bg);">
>>>>>>> ffbd98cf
      <q-toolbar>
        <q-btn
          flat
          dense
          round
          icon="menu"
          aria-label="Menu"
          @click="toggleLeftDrawer"
          class="text-soft-light"
<<<<<<< HEAD

        />
        <q-toolbar-title>
          <q-input
            dark
            borderless
            v-model="text"
            input-class="text-left custom-style"
            class="q-ml-md"
            placeholder="Search"
          >
            <template v-slot:prepend>
              <q-icon v-if="text === ''" name="search" class="text-soft-light" />
              <q-icon v-else name="clear" class="cursor-pointer text-soft-light" @click="text = ''"/>
            </template>
          </q-input>
        </q-toolbar-title>
        <div class="flex row q-gutter-x-xs justify-center">
          <q-toolbar-title class="flex items-center">
            <q-btn dense round flat class="text-soft-light" @click=toggleColorMode>
              <q-icon v-if="isDark != true" name="light_mode" class="text-soft-light"/>
              <q-icon v-else name="dark_mode" class="text-soft-light"/>
            </q-btn>
            <q-btn dense round flat icon="notifications" class="text-soft-light">
              <q-badge color="red" floating>
                4
              </q-badge>
            </q-btn>
          </q-toolbar-title>
          <q-avatar color="red user-profile-width user-profile-height" text-color="text-primary">
            <img src="https://cdn.quasar.dev/img/avatar.png">
          </q-avatar>
        </div>
=======

        />
        <q-toolbar-title class="row flext items-center justify-between">
          <div>
            {{ activePage }}

          </div>
          <div class="flex row q-gutter-x-xs justify-center" v-if="route.path === '/inventory'">
            <q-btn dense round flat icon="download" ></q-btn>
            <q-btn class="text-white bg-primary">
              <q-icon color="white" name="add" />
              Add</q-btn>
          </div>

        </q-toolbar-title>
        <!-- DO NOT REMOVE YET -->
        <!-- <q-toolbar-title class="row flext items-center" v-if="route.path === '/sales'">
          <q-input
            dark
            borderless
            v-model="text"
            input-class="text-left custom-style"
            class="q-ml-md"
            placeholder="Search"
            debounce="500"
          >
            <template v-slot:prepend>
              <q-icon v-if="text === ''" name="search" class="text-soft-light" />
              <q-icon v-else name="clear" class="cursor-pointer text-soft-light"   @click="clearSearch"/>
            </template>
          </q-input>
          <q-btn class="col">
              <q-icon name="filter_alt" class="text-soft-light"/>
            <p>Filter</p>
          </q-btn>
        </q-toolbar-title> -->

>>>>>>> ffbd98cf

      </q-toolbar>
    </q-header>

    <q-drawer
      v-model="leftDrawerOpen"
      show-if-above
      bordered
    >
      <q-list>
        <q-item class="q-px-none q-pt-md q-pb-sm q-hoverable ">
          <q-item-section class="flex flex-start">
            <div class="row items-center justify-start q-ml-xs q-gutter-x-md">
              <img
                src="../assets/logo.png"
                style="width: 64px; height: 64px;"
                class="q-mt-xs"
              >
              <div class="text-h6 q-pl-xs text-soft-light">Cortes Surplus</div>
            </div>
          </q-item-section>
        </q-item>
<<<<<<< HEAD
        <MenuItems
        class="text-soft-light"
        v-for="link in menuItemsList"
        :key="link.title"
        v-bind="link"
        />
=======
        <div class="flex-col ">
          <!-- menu -->
          <MenuItems
            class="text-soft-light"
            v-for="link in menuItemsList"
            :key="link.title"
            v-bind="link"
            />
            <q-item
              clickable
              v-bind="$attrs"
              class="text-soft-light q-hoverable absolute-bottom"
            >
              <!-- user -->
              <div class="flex flex-start row items-center justify-between">
                <div class="flex flex-start items-center q-gutter-md">
                  <q-avatar color="red user-profile-width user-profile-height" text-color="text-primary">
                      <img src="https://cdn.quasar.dev/img/avatar.png">
                  </q-avatar>
                  <q-item-section>
                    <q-item-label>{{ currentUser.name }}</q-item-label>
                  </q-item-section>
                </div>
              </div>
              <div class="q-pa-md col">
                <q-btn-dropdown
                flat
                class="absolute-right"
                >
                  <div class="row no-wrap q-pa-md">
                    <div class="column">
                      <div class="text-h6 q-mb-md">Preference</div>
                        <div class="flex-start items-center">
                          <q-btn dense flat class="text-soft-light row full-width flex justify-between" @click=toggleColorMode>
                            <div class="flex items-center col-auto q-pr-sm full-width">
                                <div class="flex q-pr-sm q-pl-sm ">
                                  <q-icon
                                    v-if="!isDark"
                                    name="light_mode"
                                    class="text-soft-light"
                                    size="24px"
                                  />
                                  <q-icon
                                    v-else
                                    name="dark_mode"
                                    class="text-soft-light"
                                    size="24px"
                                  />
                                </div>
                                <div class="flex items-center col">
                                  <p class="q-mb-none text-weight-medium">{{ themeMode }}</p>
                                </div>
                            </div>
                          </q-btn>
                          <q-btn dense flat class="text-soft-light row full-width" @click=alert>
                            <div class="flex flex-start items-center">
                                <div class="flex items-center col-auto q-pr-sm">
                                  <q-btn dense round flat icon="notifications" class="text-soft-light">
                                  <q-badge color="red" floating>
                                    4
                                  </q-badge>
                                </q-btn>
                                </div>
                                <div class="flex items-center col">
                                  <p class="q-mb-none text-weight-medium">Notifications</p>
                                </div>
                            </div>
                          </q-btn>
                        </div>
                    </div>

                    <q-separator vertical inset class="q-mx-lg" />

                    <div class="column items-center">
                      <q-avatar size="72px">
                        <img src="https://cdn.quasar.dev/img/boy-avatar.png">
                      </q-avatar>

                      <div class="text-subtitle1 q-mt-md q-mb-xs">John Doe</div>

                      <q-btn
                        color="primary"
                        label="Logout"
                        push
                        flat
                        size="sm"
                        v-close-popup
                      />
                    </div>
                  </div>
                </q-btn-dropdown>
              </div>
            </q-item>
        </div>
>>>>>>> ffbd98cf

      </q-list>
    </q-drawer>

<<<<<<< HEAD
    <q-page-container>
=======
    <q-page-container style="padding-top: 62px;">
>>>>>>> ffbd98cf

      <router-view />
    </q-page-container>
  </q-layout>
</template>

<script setup lang="ts">
<<<<<<< HEAD
import { ref, onMounted } from 'vue';
import { useQuasar } from 'quasar';
import MenuItems, {type menuItemsProps} from 'components/MenuItems.vue'
=======
import { ref, watch, onMounted } from 'vue'
import { useRoute } from 'vue-router';
import { useQuasar } from 'quasar'
import MenuItems from 'components/SideMenuItems.vue'
import type { menuItemsProps } from '../types/menu-items'
>>>>>>> ffbd98cf

const menuItemsList: menuItemsProps[] = [
  {
    title: 'Dashboard',
    icon: 'dashboard',
<<<<<<< HEAD
=======
    to: '/',
    exact: true
>>>>>>> ffbd98cf
  },
  {
    title: 'Inventory',
    icon: 'storage',
<<<<<<< HEAD
=======
    to: '/inventory'
>>>>>>> ffbd98cf
  },
  {
    title: 'Sales',
    icon: 'trending_up',
<<<<<<< HEAD
=======
    to: '/sales'
>>>>>>> ffbd98cf
  },
  {
    title:"Contacts",
    icon:"contacts",
<<<<<<< HEAD

  },





]

const leftDrawerOpen = ref(false);
const text = ref<string>('')
const isDark = ref(false)
const $q = useQuasar();

onMounted(() => {
  const savedMode = localStorage.getItem('quasar-theme');
  if (savedMode) {
    isDark.value = savedMode === 'dark';
  } else {
    isDark.value = window.matchMedia('(prefers-color-scheme: dark)').matches;
  }
  $q.dark.set(isDark.value);
});

const toggleColorMode = () => {
  isDark.value = !isDark.value;
  $q.dark.set(isDark.value);
  localStorage.setItem('quasar-theme', isDark.value ? 'dark' : 'light');
};

=======
    to: '/contacts'

  },
]

const route = useRoute();
const activePage = ref('')

watch(() => route.path, (newPath) => {
  switch (newPath) {
    case '/':
      activePage.value = 'Dashboard'
      break
    case '/sales':
      activePage.value = 'Sales'
      break
    case '/inventory':
      activePage.value = 'Inventory'
      break
    case '/contacts':
      activePage.value = 'Contacts'
      break
    default:
      activePage.value = 'Dashboard'
  }
}, { immediate: true })

const leftDrawerOpen = ref(false)
const isDark = ref(false)
const $q = useQuasar()


const text = ref<string>('')
const timeoutId = ref<ReturnType<typeof setTimeout> | null>(null)

const performSearch = (searchTerm: string) => {
console.log('Searching for:', searchTerm)
//for later

};

watch(text, (newValue) => {
  if (timeoutId.value) clearTimeout(timeoutId.value);
  timeoutId.value = setTimeout(() => {
    performSearch(newValue)
  }, 300)
})

const themeMode = ref('')

onMounted(() => {
  const savedMode = localStorage.getItem('quasar-theme')
  if (savedMode) {
    isDark.value = savedMode === 'dark'
    themeMode.value = savedMode
  } else {
    isDark.value = window.matchMedia('(prefers-color-scheme: dark)').matches
  }
  $q.dark.set(isDark.value)
//for the time out cleanup
})
>>>>>>> ffbd98cf

const toggleColorMode = () => {
  isDark.value = !isDark.value
  $q.dark.set(isDark.value)
  localStorage.setItem('quasar-theme', isDark.value ? 'dark' : 'light')

  if(isDark.value){
    themeMode.value = 'Dark Mode'
  }else{
    themeMode.value = 'Light Mode'
  }
}

const currentUser = ref({
  name: 'John Doe',
  email: 'john.doe@example.com',
  avatar: 'https://cdn.quasar.dev/img/avatar.png',
})


function alert () {
  console.log('alert')
}
function toggleLeftDrawer () {
  leftDrawerOpen.value = !leftDrawerOpen.value
}
</script>
<<<<<<< HEAD
=======

>>>>>>> ffbd98cf
<|MERGE_RESOLUTION|>--- conflicted
+++ resolved
@@ -1,10 +1,6 @@
 <template>
   <q-layout view="lHh Lpr lFf">
-<<<<<<< HEAD
-    <q-header :elevated="!isDark"  class="q-ma-md q-mx-lg custom-nav-height-width custom-rounded flex " style="height: 62px; background-color: var(--header-nav-bg);">
-=======
     <q-header :elevated="!isDark"  class="q-ma-md q-mx-lg custom-nav-height-width custom-rounded flex" style="height: 62px; background-color: var(--header-nav-bg);">
->>>>>>> ffbd98cf
       <q-toolbar>
         <q-btn
           flat
@@ -14,41 +10,6 @@
           aria-label="Menu"
           @click="toggleLeftDrawer"
           class="text-soft-light"
-<<<<<<< HEAD
-
-        />
-        <q-toolbar-title>
-          <q-input
-            dark
-            borderless
-            v-model="text"
-            input-class="text-left custom-style"
-            class="q-ml-md"
-            placeholder="Search"
-          >
-            <template v-slot:prepend>
-              <q-icon v-if="text === ''" name="search" class="text-soft-light" />
-              <q-icon v-else name="clear" class="cursor-pointer text-soft-light" @click="text = ''"/>
-            </template>
-          </q-input>
-        </q-toolbar-title>
-        <div class="flex row q-gutter-x-xs justify-center">
-          <q-toolbar-title class="flex items-center">
-            <q-btn dense round flat class="text-soft-light" @click=toggleColorMode>
-              <q-icon v-if="isDark != true" name="light_mode" class="text-soft-light"/>
-              <q-icon v-else name="dark_mode" class="text-soft-light"/>
-            </q-btn>
-            <q-btn dense round flat icon="notifications" class="text-soft-light">
-              <q-badge color="red" floating>
-                4
-              </q-badge>
-            </q-btn>
-          </q-toolbar-title>
-          <q-avatar color="red user-profile-width user-profile-height" text-color="text-primary">
-            <img src="https://cdn.quasar.dev/img/avatar.png">
-          </q-avatar>
-        </div>
-=======
 
         />
         <q-toolbar-title class="row flext items-center justify-between">
@@ -86,7 +47,6 @@
           </q-btn>
         </q-toolbar-title> -->
 
->>>>>>> ffbd98cf
 
       </q-toolbar>
     </q-header>
@@ -109,14 +69,6 @@
             </div>
           </q-item-section>
         </q-item>
-<<<<<<< HEAD
-        <MenuItems
-        class="text-soft-light"
-        v-for="link in menuItemsList"
-        :key="link.title"
-        v-bind="link"
-        />
-=======
         <div class="flex-col ">
           <!-- menu -->
           <MenuItems
@@ -211,16 +163,11 @@
               </div>
             </q-item>
         </div>
->>>>>>> ffbd98cf
 
       </q-list>
     </q-drawer>
 
-<<<<<<< HEAD
-    <q-page-container>
-=======
     <q-page-container style="padding-top: 62px;">
->>>>>>> ffbd98cf
 
       <router-view />
     </q-page-container>
@@ -228,79 +175,32 @@
 </template>
 
 <script setup lang="ts">
-<<<<<<< HEAD
-import { ref, onMounted } from 'vue';
-import { useQuasar } from 'quasar';
-import MenuItems, {type menuItemsProps} from 'components/MenuItems.vue'
-=======
 import { ref, watch, onMounted } from 'vue'
 import { useRoute } from 'vue-router';
 import { useQuasar } from 'quasar'
 import MenuItems from 'components/SideMenuItems.vue'
 import type { menuItemsProps } from '../types/menu-items'
->>>>>>> ffbd98cf
 
 const menuItemsList: menuItemsProps[] = [
   {
     title: 'Dashboard',
     icon: 'dashboard',
-<<<<<<< HEAD
-=======
     to: '/',
     exact: true
->>>>>>> ffbd98cf
   },
   {
     title: 'Inventory',
     icon: 'storage',
-<<<<<<< HEAD
-=======
     to: '/inventory'
->>>>>>> ffbd98cf
   },
   {
     title: 'Sales',
     icon: 'trending_up',
-<<<<<<< HEAD
-=======
     to: '/sales'
->>>>>>> ffbd98cf
   },
   {
     title:"Contacts",
     icon:"contacts",
-<<<<<<< HEAD
-
-  },
-
-
-
-
-
-]
-
-const leftDrawerOpen = ref(false);
-const text = ref<string>('')
-const isDark = ref(false)
-const $q = useQuasar();
-
-onMounted(() => {
-  const savedMode = localStorage.getItem('quasar-theme');
-  if (savedMode) {
-    isDark.value = savedMode === 'dark';
-  } else {
-    isDark.value = window.matchMedia('(prefers-color-scheme: dark)').matches;
-  }
-  $q.dark.set(isDark.value);
-});
-
-const toggleColorMode = () => {
-  isDark.value = !isDark.value;
-  $q.dark.set(isDark.value);
-  localStorage.setItem('quasar-theme', isDark.value ? 'dark' : 'light');
-};
-
-=======
     to: '/contacts'
 
   },
@@ -362,7 +262,6 @@
   $q.dark.set(isDark.value)
 //for the time out cleanup
 })
->>>>>>> ffbd98cf
 
 const toggleColorMode = () => {
   isDark.value = !isDark.value
@@ -389,8 +288,4 @@
 function toggleLeftDrawer () {
   leftDrawerOpen.value = !leftDrawerOpen.value
 }
-</script>
-<<<<<<< HEAD
-=======
-
->>>>>>> ffbd98cf
+</script>