--- conflicted
+++ resolved
@@ -152,12 +152,7 @@
                     </q-item>
                     <template v-else>
                       <!-- Display Cab first -->
-<<<<<<< HEAD
                       <q-item v-for="item in sale.items.filter((i: SaleItem) => i.itemType === 'Cab')" :key="item.id">
-=======
-                      <q-item v-for="item in sale.items.filter((i: PurchaseHistoryItem) => i.itemType === 'Cab')"
-                        :key="item.id">
->>>>>>> 2d25d113
                         <q-item-section>
                           <q-item-label class="text-weight-bold">{{ item.name }}</q-item-label>
                           <q-item-label caption>
@@ -170,21 +165,11 @@
                       </q-item>
 
                       <!-- Display Accessories if any -->
-<<<<<<< HEAD
                       <q-item v-if="sale.items.some((i: SaleItem) => i.itemType === 'Accessory')">
                         <q-item-section>
                           <q-item-label class="text-weight-medium">Additional Accessories:</q-item-label>
                           <q-list dense class="q-ml-md">
                             <q-item v-for="acc in sale.items.filter((i: SaleItem) => i.itemType === 'Accessory')" :key="acc.id">
-=======
-                      <q-item v-if="sale.items.some((i: PurchaseHistoryItem) => i.itemType === 'Accessory')">
-                        <q-item-section>
-                          <q-item-label class="text-weight-medium">Additional Accessories:</q-item-label>
-                          <q-list dense class="q-ml-md">
-                            <q-item
-                              v-for="acc in sale.items.filter((i: PurchaseHistoryItem) => i.itemType === 'Accessory')"
-                              :key="acc.id">
->>>>>>> 2d25d113
                               <q-item-section>
                                 <div class="row items-center">
                                   <q-icon name="fiber_manual_record" size="xs" class="q-mr-sm" />
