--- conflicted
+++ resolved
@@ -433,10 +433,7 @@
     deleteCab,
     resetFilters,
     updateCabStatus,
-<<<<<<< HEAD
     getCabDetailsById
-=======
     sellCab
->>>>>>> 8348edc1
   }
 }) 