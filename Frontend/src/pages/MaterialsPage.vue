<script setup lang="ts">
import { ref, watch, computed, onMounted, defineAsyncComponent } from 'vue';
import type { QTableColumn, QTableProps } from 'quasar';
import { useQuasar } from 'quasar';
import { useMaterialsStore } from 'src/stores/materials';
import type { MaterialRow, NewMaterialInput } from 'src/stores/materials';
import type { MaterialCategory, MaterialSupplier, MaterialStatus, UpdateMaterialInput } from 'src/types/materials';
import { validateAndSanitizeBase64Image } from '../utils/imageValidation';
import { operationNotifications } from '../utils/notifications';
const ProductCardModal = defineAsyncComponent(() => import('src/components/Global/ProductModal.vue'));
const DeleteDialog = defineAsyncComponent(() => import('src/components/Global/DeleteDialog.vue'));
const AddMaterialDialog = defineAsyncComponent(() => import('src/components/Materials/AddMaterialDialog.vue'));
const MaterialEditWrapper = defineAsyncComponent(() => import('src/components/Materials/MaterialEditWrapper.vue'));
const FilterMaterialDialog = defineAsyncComponent(() => import('src/components/Materials/FilterMaterialDialog.vue'));
const AdvancedSearch = defineAsyncComponent(() => import('src/components/Global/AdvancedSearch.vue'));
const ImageUploader = defineAsyncComponent(() => import('src/components/Global/ImageUploader.vue'));

const $q = useQuasar();
const store = useMaterialsStore();
const showFilterDialog = ref(false);
const selectedMaterial = ref<MaterialRow>({
  name: '',
  id: 0,
  category: 'Building',
  supplier: 'Steel Co.',
  quantity: 0,
  status: 'Out of Stock',
  image: ''
})

const newMaterial = ref<NewMaterialInput>({
  name: '',
  category: '',
  supplier: '',
  quantity: 0,
  status: 'Out of Stock',
  image: 'https://loremflickr.com/600/400/material'
})

const materialToEdit = ref<MaterialRow>({
  id: 0,
  name: '',
  category: 'Building',
  supplier: 'Steel Co.',
  quantity: 0,
  status: 'Out of Stock',
  image: ''
});

// Image validation
const defaultImageUrl = 'https://loremflickr.com/600/400/material';

// Available options from store
const { categories, suppliers, statuses } = store;

const capitalizedName = computed({
  get: () => newMaterial.value.name,
  set: (value: string) => {
    if (value) {
      newMaterial.value.name = value.charAt(0).toUpperCase() + value.slice(1);
    } else {
      newMaterial.value.name = value;
    }
  }
});

const materialColumns: QTableColumn[] = [
  { name: 'id', align: 'center', label: 'ID', field: 'id', sortable: true },
  {
    name: 'materialName',
    required: true,
    label: 'Material Name',
    align: 'left',
    field: 'name',
    sortable: true
  },
  { name: 'category', label: 'Category', field: 'category' },
  { name: 'supplier', label: 'Supplier', field: 'supplier' },
  { name: 'quantity', label: 'Quantity', field: 'quantity', sortable: true },
  { name: 'status', label: 'Status', field: 'status' },
  {
    name: 'actions',
    label: 'Actions',
    field: 'actions',
    align: 'center',
    sortable: false
  }
];

const showMaterial = ref(false)
const showAddDialog = ref(false)

const onMaterialRowClick: QTableProps['onRowClick'] = (evt, row) => {
  // Check if the click originated from the action button or its menu
  const target = evt.target as HTMLElement;
  if (target.closest('.action-button') || target.closest('.action-menu')) {
    return; // Do nothing if clicked on action button or its menu
  }
  selectedMaterial.value = row as MaterialRow
  showMaterial.value = true
}

function addMaterialToCart() {
  console.log('added material to cart', selectedMaterial.value.name)
  showMaterial.value = false
}

function openAddDialog() {
  newMaterial.value = {
    name: '',
    category: '',
    supplier: '',
    quantity: 0,
    status: 'Out of Stock',
    image: defaultImageUrl
  }
  showAddDialog.value = true
}

async function handleAddMaterial(materialData: NewMaterialInput) {
  try {
    // Validate material data
    if (!materialData.name || materialData.name.trim() === '') {
      operationNotifications.validation.error('Material name is required');
      return;
    }
    
    // Validate category and supplier
    if (!materialData.category) {
      operationNotifications.validation.error('Material category is required');
      return;
    }
    
    if (!materialData.supplier) {
      operationNotifications.validation.error('Material supplier is required');
      return;
    }
    
    // Ensure image is provided
    if (!materialData.image) {
      materialData.image = defaultImageUrl;
    }
    
    const result = await store.addMaterial(materialData);
    if (result.success) {
      showAddDialog.value = false;
<<<<<<< HEAD
=======
      operationNotifications.add.success(`material: ${materialData.name}`);
>>>>>>> e479d184
    }
  } catch (error) {
    console.error('Error adding material:', error);
    operationNotifications.add.error('material');
  }
}

// Add a dedicated function to close the edit dialog
function closeEditDialog() {
  console.log('closeEditDialog called in MaterialsPage');
  showEditDialog.value = false;
  materialToEdit.value = {
    id: 0,
    name: '',
    category: 'Building',
    supplier: 'Steel Co.',
    quantity: 0,
    status: 'Out of Stock',
    image: ''
  };
}

async function handleUpdateMaterial(materialData: UpdateMaterialInput) {
  try {
    console.log('handleUpdateMaterial called in MaterialsPage');
    
    // Validate material selection
    if (!materialToEdit.value || !materialToEdit.value.id) {
      throw new Error('No material selected for update or missing ID');
    }
    
    // Validate material data
    if (!materialData.name || materialData.name.trim() === '') {
      operationNotifications.validation.error('Material name is required');
      return;
    }
    
    // Validate category and supplier
    if (!materialData.category) {
      operationNotifications.validation.error('Material category is required');
      return;
    }
    
    if (!materialData.supplier) {
      operationNotifications.validation.error('Material supplier is required');
      return;
    }
    
    // Ensure image is provided
    if (!materialData.image) {
      materialData.image = defaultImageUrl;
    }

    const result = await store.updateMaterial(materialToEdit.value.id, materialData);
    console.log('Update result:', result);
    if (result.success) {
      closeEditDialog(); // Use the dedicated function
<<<<<<< HEAD
=======
      operationNotifications.update.success(`material: ${materialData.name}`);
>>>>>>> e479d184
    }
  } catch (error) {
    console.error('Error updating material:', error);
    operationNotifications.update.error('material');
  }
}

function editMaterial(material: MaterialRow) {
  materialToEdit.value = { ...material };
  showEditDialog.value = true;
}

// Add watch for quantity changes
watch(() => newMaterial.value.quantity, (newQuantity) => {
  if (newQuantity === 0) {
    newMaterial.value.status = 'Out of Stock';
  } else if (newQuantity <= 10) {
    newMaterial.value.status = 'Low Stock';
  } else {
    newMaterial.value.status = 'In Stock';
  }
});

// Watcher for materialToEdit quantity
watch(() => materialToEdit.value.quantity, (newQuantity) => {
  if (newQuantity === 0) {
    materialToEdit.value.status = 'Out of Stock';
  } else if (newQuantity <= 10) {
    materialToEdit.value.status = 'Low Stock';
  } else {
    materialToEdit.value.status = 'In Stock';
  }
});

// Modify the watch for image URL changes to handle base64 validation
watch(() => newMaterial.value.image, (newUrl: string) => {
  if (!newUrl || newUrl === defaultImageUrl) {
    return;
  }
  try {
    if (newUrl.startsWith('data:image/')) {
      const validationResult = validateAndSanitizeBase64Image(newUrl);
      if (validationResult.isValid) {
        newMaterial.value.image = validationResult.sanitizedData!;
      } else {
        $q.notify({
          color: 'negative',
          message: validationResult.error || 'Invalid image data',
          position: 'top',
        });
      }
    } else if (newUrl.startsWith('http')) {
      // URL validation happens in the component now
    } else {
      $q.notify({
        color: 'negative',
        message: 'Invalid image URL format',
        position: 'top',
      });
    }
  } catch (error) {
    console.error('Error in image URL watcher:', error);
  }
});

// Add new ref for delete dialog
const showDeleteDialog = ref(false);
const materialToDelete = ref<MaterialRow>({
  id: 0,
  name: '',
  category: 'Building',
  supplier: 'Steel Co.',
  quantity: 0,
  status: 'Out of Stock',
  image: ''
});

// Function to handle delete material
function deleteMaterial(material: MaterialRow) {
  materialToDelete.value = { ...material };
  showDeleteDialog.value = true;
}

// Function to confirm and execute delete
async function confirmDelete() {
  try {
    if (!materialToDelete.value || materialToDelete.value.id === 0) {
      console.warn('No material selected for deletion');
      return;
    }

    await store.deleteMaterial(materialToDelete.value.id);
    showDeleteDialog.value = false;
    materialToDelete.value = {
      id: 0,
      name: '',
      category: 'Building',
      supplier: 'Steel Co.',
      quantity: 0,
      status: 'Out of Stock',
      image: ''
    };
    operationNotifications.delete.success('material');
  } catch (error) {
    console.error('Error deleting material:', error);
    operationNotifications.delete.error('material');
  }
}

// Add ref for edit dialog
const showEditDialog = ref(false);

// Update onMounted hook
onMounted(async () => {
  await store.initializeMaterials();
});

function handleApplyFilters(filters: { category: string | null; supplier: string | null; status: string | null }) {
  store.filterCategory = filters.category === null ? '' : filters.category as MaterialCategory;
  store.filterSupplier = filters.supplier === null ? '' : filters.supplier as MaterialSupplier;
  store.filterStatus = filters.status === null ? '' : filters.status as MaterialStatus;
  operationNotifications.filters.success();
  showFilterDialog.value = false;
}
</script>

<template>
  <q-page class="flex inventory-page-padding">
    <div class="q-pa-sm full-width">
      <!-- Modified Header Structure -->
      <div class="q-mb-md">
        <div class="flex row items-center justify-between">
          <div class="col">
            <div class="text-h5">Materials</div>
          </div>
        </div>
        <div>
          <div class="text-caption text-grey q-mt-sm">Manage your inventory items, track stock levels, and monitor product details.</div>
          <!-- Main Controls Container -->
          <div
            class="flex items-center q-mt-sm"
            :class="$q.screen.lt.md ? 'column q-gutter-y-sm items-stretch' : 'row justify-between'"
          >
            <!-- Search + Filters Group -->
            <div
              class="flex items-center"
              :class="$q.screen.lt.md ? 'column full-width q-gutter-y-sm items-stretch' : 'row q-gutter-x-sm'"
            >
              <AdvancedSearch
                v-model="store.search.searchInput"
                placeholder="Search materials"
                @clear="store.resetFilters"
                color="primary"
                :disable="store.isLoading"
                :style="$q.screen.lt.md ? { width: '100%' } : { width: '400px' }"
              />
              <q-btn
                outline
                icon="filter_list"
                label="Filters"
                @click="showFilterDialog = true"
                :disable="store.isLoading"
                :class="{ 'full-width': $q.screen.lt.md }"
              />
            </div>
            <!-- Add + Download CSV Group -->
            <div
              class="flex items-center"
              :class="$q.screen.lt.md ? 'column full-width q-gutter-y-sm items-stretch' : 'row q-gutter-x-sm'"
            >
              <q-btn
                unelevated
                @click="openAddDialog"
                :disable="store.isLoading"
                :class="['text-white bg-primary', { 'full-width': $q.screen.lt.md }]"
              >
                <q-icon name="add" color="white" />
                Add
              </q-btn>
              <q-btn
                dense
                flat
                :disable="store.isLoading"
                :class="['bg-primary text-white q-pa-sm', { 'full-width': $q.screen.lt.md }]"
              >
                <q-icon name="download" color="white" />
                Download CSV
              </q-btn>
            </div>
          </div>
        </div>
      </div>

      <!-- Materials Section -->
      <div class="q-mt-sm">
        <!--MATERIALS TABLE-->
        <q-table class="my-sticky-column-table custom-table-text" flat bordered :rows="store.filteredMaterialRows" 
          :columns="materialColumns" row-key="id" :filter="store.search.searchValue" @row-click="onMaterialRowClick"
          :pagination="{ rowsPerPage: 10 }" :rows-per-page-options="[10]" :loading="store.isLoading">
          <template v-slot:loading>
            <q-inner-loading showing color="primary">
              <q-spinner-gears size="50px" color="primary" />
            </q-inner-loading>
          </template>
          <template v-slot:body-cell-status="props">
            <q-td :props="props">
              <q-badge :color="props.row.status === 'In Stock' ? 'green' : (props.row.status === 'Out of Stock' || props.row.status === 'Low Stock' ? 'red' : 'grey')" :label="props.row.status" />
            </q-td>
          </template>
          <template v-slot:body-cell-actions="props">
            <q-td :props="props" auto-width>
              <q-btn flat round dense color="grey" icon="more_vert" class="action-button"
                :aria-label="'Actions for ' + props.row.name">
                <q-menu class="action-menu" :aria-label="'Available actions for ' + props.row.name">
                  <q-list style="min-width: 100px">
                    <q-item clickable v-close-popup @click.stop="editMaterial(props.row)" role="button"
                      :aria-label="'Edit ' + props.row.name">
                      <q-item-section>
                        <q-item-label>
                          <q-icon name="edit" size="xs" class="q-mr-sm" aria-hidden="true" />
                          Edit
                        </q-item-label>
                      </q-item-section>
                    </q-item>
                    <q-item clickable v-close-popup @click.stop="deleteMaterial(props.row)" role="button"
                      :aria-label="'Delete ' + props.row.name" class="text-negative">
                      <q-item-section>
                        <q-item-label class="text-negative">
                          <q-icon name="delete" size="xs" class="q-mr-sm" aria-hidden="true" />
                          Delete
                        </q-item-label>
                      </q-item-section>
                    </q-item>
                  </q-list>
                </q-menu>
              </q-btn>
            </q-td>
          </template>
        </q-table>

        <!-- Existing Material Modal -->
        <ProductCardModal v-model="showMaterial" :image="selectedMaterial?.image || ''"
          :title="selectedMaterial?.name || ''" :price="0" :quantity="selectedMaterial?.quantity || 0"
          :details="`Supplier: ${selectedMaterial?.supplier}`" :unit_color="selectedMaterial?.category || ''"
          @addItem="addMaterialToCart" />

        <!-- Add Material Dialog -->
        <AddMaterialDialog
          v-model="showAddDialog"
          :categories="categories"
          :suppliers="suppliers"
          :default-image-url="defaultImageUrl"
          :material-name="capitalizedName"
          @add-material="handleAddMaterial"
        />

        <!-- Image Upload Zone (hidden but functional) -->
        <div class="hidden">
          <ImageUploader 
            :model-value="showEditDialog ? materialToEdit.image : newMaterial.image"
            @update:model-value="val => showEditDialog ? materialToEdit.image = val : newMaterial.image = val"
            :default-image-url="defaultImageUrl"
          />
        </div>

        <!-- Filter Dialog -->
        <FilterMaterialDialog v-model="showFilterDialog" :categories="categories" :suppliers="suppliers"
          :statuses="statuses" :initial-filter-category="store.filterCategory === '' ? null : store.filterCategory"
          :initial-filter-supplier="store.filterSupplier === '' ? null : store.filterSupplier"
          :initial-filter-status="store.filterStatus === '' ? null : store.filterStatus"
          @apply-filters="handleApplyFilters" @reset-filters="store.resetFilters" />

        <!-- Edit Material Dialog -->
        <MaterialEditWrapper
          v-model:open="showEditDialog"
          :material-data="materialToEdit"
          :categories="categories"
          :suppliers="suppliers"
          :default-image-url="defaultImageUrl"
          @update-material="handleUpdateMaterial"
        />

        <DeleteDialog 
          v-model="showDeleteDialog" 
          itemType="material" 
          :itemName="materialToDelete?.name || 'Unknown material'" 
          @confirm-delete="confirmDelete" 
        />
      </div>
    </div>
  </q-page>
</template>

<style lang="sass">
.my-sticky-column-table
  max-width: 100%

  thead tr:first-child th:nth-child(2)
    background-color: var(--sticky-column-bg)

  td:nth-child(2)
    background-color: var(--sticky-column-bg)

  th:nth-child(2),
  td:nth-child(2)
    position: sticky
    left: 0
    z-index: 1
    color: white

    .body--dark &
      color: black

.z-top
  z-index: 1000

.hidden
  display: none

.action-button
  position: relative
  z-index: 1

.action-menu
  z-index: 1001 !important

.custom-table-text
  td,
  th
    font-size: 1.15em
    font-weight: 400

    .q-badge
      font-size: 0.9em
      font-weight: 600
</style><|MERGE_RESOLUTION|>--- conflicted
+++ resolved
@@ -4,7 +4,7 @@
 import { useQuasar } from 'quasar';
 import { useMaterialsStore } from 'src/stores/materials';
 import type { MaterialRow, NewMaterialInput } from 'src/stores/materials';
-import type { MaterialCategory, MaterialSupplier, MaterialStatus, UpdateMaterialInput } from 'src/types/materials';
+import type { MaterialCategory, MaterialSupplier, MaterialStatus } from 'src/types/materials';
 import { validateAndSanitizeBase64Image } from '../utils/imageValidation';
 import { operationNotifications } from '../utils/notifications';
 const ProductCardModal = defineAsyncComponent(() => import('src/components/Global/ProductModal.vue'));
@@ -142,83 +142,14 @@
     }
     
     const result = await store.addMaterial(materialData);
+    
     if (result.success) {
       showAddDialog.value = false;
-<<<<<<< HEAD
-=======
-      operationNotifications.add.success(`material: ${materialData.name}`);
->>>>>>> e479d184
     }
   } catch (error) {
     console.error('Error adding material:', error);
     operationNotifications.add.error('material');
   }
-}
-
-// Add a dedicated function to close the edit dialog
-function closeEditDialog() {
-  console.log('closeEditDialog called in MaterialsPage');
-  showEditDialog.value = false;
-  materialToEdit.value = {
-    id: 0,
-    name: '',
-    category: 'Building',
-    supplier: 'Steel Co.',
-    quantity: 0,
-    status: 'Out of Stock',
-    image: ''
-  };
-}
-
-async function handleUpdateMaterial(materialData: UpdateMaterialInput) {
-  try {
-    console.log('handleUpdateMaterial called in MaterialsPage');
-    
-    // Validate material selection
-    if (!materialToEdit.value || !materialToEdit.value.id) {
-      throw new Error('No material selected for update or missing ID');
-    }
-    
-    // Validate material data
-    if (!materialData.name || materialData.name.trim() === '') {
-      operationNotifications.validation.error('Material name is required');
-      return;
-    }
-    
-    // Validate category and supplier
-    if (!materialData.category) {
-      operationNotifications.validation.error('Material category is required');
-      return;
-    }
-    
-    if (!materialData.supplier) {
-      operationNotifications.validation.error('Material supplier is required');
-      return;
-    }
-    
-    // Ensure image is provided
-    if (!materialData.image) {
-      materialData.image = defaultImageUrl;
-    }
-
-    const result = await store.updateMaterial(materialToEdit.value.id, materialData);
-    console.log('Update result:', result);
-    if (result.success) {
-      closeEditDialog(); // Use the dedicated function
-<<<<<<< HEAD
-=======
-      operationNotifications.update.success(`material: ${materialData.name}`);
->>>>>>> e479d184
-    }
-  } catch (error) {
-    console.error('Error updating material:', error);
-    operationNotifications.update.error('material');
-  }
-}
-
-function editMaterial(material: MaterialRow) {
-  materialToEdit.value = { ...material };
-  showEditDialog.value = true;
 }
 
 // Add watch for quantity changes
@@ -311,7 +242,6 @@
       status: 'Out of Stock',
       image: ''
     };
-    operationNotifications.delete.success('material');
   } catch (error) {
     console.error('Error deleting material:', error);
     operationNotifications.delete.error('material');
@@ -320,6 +250,48 @@
 
 // Add ref for edit dialog
 const showEditDialog = ref(false);
+
+// Function to handle edit material
+function editMaterial(material: MaterialRow) {
+  materialToEdit.value = { ...material };
+  showEditDialog.value = true;
+}
+
+// Function to handle updating material
+async function handleUpdateMaterial(materialData: NewMaterialInput) {
+  try {
+    // Validate material data
+    if (!materialData.name || materialData.name.trim() === '') {
+      operationNotifications.validation.error('Material name is required');
+      return;
+    }
+    
+    // Validate category and supplier
+    if (!materialData.category) {
+      operationNotifications.validation.error('Material category is required');
+      return;
+    }
+    
+    if (!materialData.supplier) {
+      operationNotifications.validation.error('Material supplier is required');
+      return;
+    }
+    
+    // Ensure image is provided
+    if (!materialData.image) {
+      materialData.image = defaultImageUrl;
+    }
+    
+    const result = await store.updateMaterial(materialToEdit.value.id, materialData);
+    
+    if (result.success) {
+      showEditDialog.value = false;
+    }
+  } catch (error) {
+    console.error('Error updating material:', error);
+    operationNotifications.update.error('material');
+  }
+}
 
 // Update onMounted hook
 onMounted(async () => {
