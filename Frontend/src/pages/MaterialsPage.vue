--- conflicted
+++ resolved
@@ -494,7 +494,6 @@
 <template>
   <q-page class="flex inventory-page-padding">
     <div class="q-pa-sm full-width">
-<<<<<<< HEAD
       <!-- Materials Section -->
       <div class="q-mt-sm">
         <div class="flex row q-my-sm">
@@ -529,54 +528,6 @@
             <div class="flex col">
               <q-btn outline icon="filter_list" label="Filters" @click="showFilterDialog = true" />
             </div>
-          </div>
-
-          <div class="flex row q-gutter-x-sm">
-            <q-btn class="text-white bg-primary" unelevated @click="openAddDialog">
-              <q-icon name="add" color="white" />
-              Add
-            </q-btn>
-            <div class="flex row">
-              <q-btn dense flat class="bg-primary text-white q-pa-sm">
-                <q-icon name="download" color="white" />
-                Download CSV
-=======
-      <!-- Modified Header Structure -->
-      <div class="q-mb-md">
-        <div class="flex row items-center justify-between">
-          <div class="col">
-            <div class="text-h5">Materials</div>
-          </div>
-        </div>
-        <div>
-          <div class="text-caption text-grey q-mt-sm">Manage your inventory items, track stock levels, and monitor product details.</div>
-          <!-- Main Controls Container -->
-          <div
-            class="flex items-center q-mt-sm"
-            :class="$q.screen.lt.md ? 'column q-gutter-y-sm items-stretch' : 'row justify-between'"
-          >
-            <!-- Search + Filters Group -->
-            <div
-              class="flex items-center"
-              :class="$q.screen.lt.md ? 'column full-width q-gutter-y-sm items-stretch' : 'row q-gutter-x-sm'"
-            >
-              <AdvancedSearch
-                v-model="store.search.searchInput"
-                placeholder="Search materials"
-                @clear="store.resetFilters"
-                color="primary"
-                :disable="store.isLoading"
-                :style="$q.screen.lt.md ? { width: '100%' } : { width: '400px' }"
-              />
-              <q-btn
-                outline
-                icon="filter_list"
-                label="Filters"
-                @click="showFilterDialog = true"
-                :disable="store.isLoading"
-                :class="{ 'full-width': $q.screen.lt.md }"
-              />
-            </div>
             <!-- Add + Download CSV Group -->
             <div
               class="flex items-center"
@@ -587,7 +538,7 @@
                 @click="openAddDialog"
                 :disable="store.isLoading"
                 :class="[
-                  $q.dark.isActive ? 'text-black bg-white' : 'text-white bg-primary', 
+                  $q.dark.isActive ? 'text-black bg-white' : 'text-white bg-primary',
                   { 'full-width': $q.screen.lt.md }
                 ]"
               >
@@ -599,14 +550,13 @@
                 flat
                 :disable="store.isLoading"
                 :class="[
-                  $q.dark.isActive ? 'bg-white text-black' : 'bg-primary text-white', 
-                  'q-pa-sm', 
+                  $q.dark.isActive ? 'bg-white text-black' : 'bg-primary text-white',
+                  'q-pa-sm',
                   { 'full-width': $q.screen.lt.md }
                 ]"
               >
                 <q-icon name="download" :color="$q.dark.isActive ? 'black' : 'white'" />
                 <span :class="$q.dark.isActive ? 'text-black' : 'text-white'">Download CSV</span>
->>>>>>> 94e294f0
               </q-btn>
             </div>
           </div>
