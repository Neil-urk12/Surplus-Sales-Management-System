<script setup lang="ts">
import { ref, onMounted, defineAsyncComponent } from 'vue';
import type { QTableColumn, QTableProps } from 'quasar';
const ProductCardModal = defineAsyncComponent(() => import('src/components/Global/ProductModal.vue'));
const AddCabDialog = defineAsyncComponent(() => import('src/components/Cabs/AddCabDialog.vue'));
const EditCabDialog = defineAsyncComponent(() => import('src/components/Cabs/EditCabDialog.vue'));
const FilterDialog = defineAsyncComponent(() => import('src/components/Cabs/FilterDialog.vue'));
const DeleteDialog = defineAsyncComponent(() => import('src/components/Cabs/DeleteDialog.vue'));
const SellCabDialog = defineAsyncComponent(() => import('src/components/Cabs/SellCabDialog.vue'));
const AdvancedSearch = defineAsyncComponent(() => import('src/components/Global/AdvancedSearch.vue'));
import { useQuasar } from 'quasar';
import { useCabsStore } from 'src/stores/cabs';
import { useAccessoriesStore } from 'src/stores/accessories';
import { useCustomerStore } from 'src/stores/customerStore';
import type { CabsRow, NewCabInput, CabStatus, CabMake, CabColor } from 'src/types/cabs';
import { getDefaultImage } from 'src/config/defaultImages';
import { validateAndSanitizeBase64Image } from '../utils/imageValidation';
import { operationNotifications } from '../utils/notifications';
import { exportToCsv } from '../utils/exportUtils';
import { AppError, errorHandler } from '../utils/errorHandling';

const $q = useQuasar();
const store = useCabsStore();
const accessoriesStore = useAccessoriesStore();
const customerStore = useCustomerStore();
const showFilterDialog = ref(false);
const showAddDialog = ref(false);
const showEditDialog = ref(false);
const showDeleteDialog = ref(false);
const showSellDialog = ref(false);
const cabToDelete = ref<CabsRow | null>(null);
const cabToSell = ref<CabsRow | null>(null);
const cabToEdit = ref<CabsRow | null>(null);
const showProductCardModal = ref(false);
const selected = ref<CabsRow | null>(null);

const defaultImageUrl = getDefaultImage('cab');

const { makes, colors, statuses } = store;

function getValidatedImage(image: string | null | undefined): string {
  if (image && image.startsWith('data:image/')) {
    const validationResult = validateAndSanitizeBase64Image(image);
    if (validationResult.isValid && validationResult.sanitizedData) {
      return validationResult.sanitizedData;
    }

    console.warn('Invalid Base64 image detected, using default.');
    return defaultImageUrl;
  }
  return image || defaultImageUrl;
}

const columns: QTableColumn[] = [
  { name: 'id', align: 'center', label: 'ID', field: 'id', sortable: true },
  {
    name: 'unitName',
    required: true,
    label: 'Unit Name',
    align: 'left',
    field: 'name',
    sortable: true
  },
  { name: 'make', label: 'Make', field: 'make' },
  { name: 'quantity', label: 'Quantity', field: 'quantity', sortable: true },
  {
    name: 'price', label: 'Price', field: 'price', sortable: true, format: (val: number) =>
      `₱ ${val.toLocaleString('en-PH', {
        minimumFractionDigits: 2,
        maximumFractionDigits: 2
      })}`
  },
  { name: 'status', label: 'Status', field: 'status' },
  { name: 'color', label: 'Color', field: 'unit_color' },
  {
    name: 'actions',
    label: 'Actions',
    field: 'actions',
    align: 'center',
    sortable: false
  }
];

const onRowClick: QTableProps['onRowClick'] = (evt, row) => {
  const target = evt.target as HTMLElement;
  if (target.closest('.action-button') || target.closest('.action-menu')) {
    return;
  }
  selected.value = { ...row as CabsRow };

  selected.value.image = getValidatedImage(selected.value.image);
  showProductCardModal.value = true;
}

function addToCart() {
  if (selected.value) {
    console.log('added to cart for', selected.value.name);
  }
  showProductCardModal.value = false;
}

function openAddDialog() {
  showAddDialog.value = true;
}

async function handleAddCab(cabData: NewCabInput) {
  try {
    const result = await store.addCab(cabData);
    if (result.success) {
      showAddDialog.value = false;
      operationNotifications.add.success(`cab: ${cabData.name}`);
    } else {
      throw new AppError(
        `Failed to add cab: ${cabData.name}`,
        'database',
        'Failed to add cab to system'
      );
    }
  } catch (error) {
    errorHandler.handleOperation(error, 'add', 'cab');
  }
}

function handleApplyFilters(filters: { make: string | null; color: string | null; status: CabStatus | null }) {
  store.filterMake = filters.make === null ? '' : filters.make as CabMake;
  store.filterColor = filters.color === null ? '' : filters.color as CabColor;
  store.filterStatus = filters.status === null ? '' : filters.status;
  operationNotifications.filters.success();
  showFilterDialog.value = false;
}

async function handleResetFilters() {
  try {
    await store.resetFilters();
  } catch (error) {
    errorHandler.handle(error, 'resetting filters');
  }
}

function editCab(cab: CabsRow) {
  cabToEdit.value = { ...cab };
  showEditDialog.value = true;
}

async function handleUpdateCab(updatedData: NewCabInput) {
  try {
    if (!cabToEdit.value || !cabToEdit.value.id) {
      throw new AppError(
        'No cab selected for update or missing ID',
        'validation',
        'No cab selected for update'
      );
    }

    const result = await store.updateCab(cabToEdit.value.id, updatedData);
    if (result.success) {
      showEditDialog.value = false;
      operationNotifications.update.success(`cab: ${updatedData.name}`);
      cabToEdit.value = null;
    } else {
      throw new AppError(
        `Failed to update cab: ${updatedData.name}`,
        'database',
        'Failed to update cab in system'
      );
    }
  } catch (error) {
    errorHandler.handleOperation(error, 'update', 'cab');
  }
}

function deleteCab(cab: CabsRow) {
  cabToDelete.value = cab;
  showDeleteDialog.value = true;
}

async function handleConfirmDelete() {
  try {
    if (!cabToDelete.value) {
      throw new AppError(
        'No cab selected for deletion',
        'validation',
        'No cab selected for deletion'
      );
    }

    const result = await store.deleteCab(cabToDelete.value.id);
    if (result.success) {
      operationNotifications.delete.success('cab');
    } else {
      throw new AppError(
        `Failed to delete cab: ${cabToDelete.value.name}`,
        'database',
        'Failed to delete cab from system'
      );
    }
  } catch (error) {
    errorHandler.handleOperation(error, 'delete', 'cab');
  } finally {
    cabToDelete.value = null;
  }
}

function sellCab(cab: CabsRow) {
  cabToSell.value = cab;
  showSellDialog.value = true;
}

function calculateNewCabState(currentQuantity: number, soldQuantity: number): { newQuantity: number; newStatus: CabStatus } {
  const newQuantity = currentQuantity - soldQuantity;
  let newStatus: CabStatus = 'Available';

  if (newQuantity === 0) newStatus = 'Out of Stock';
  else if (newQuantity <= 2) newStatus = 'Low Stock';
  else if (newQuantity <= 5) newStatus = 'In Stock';

  return { newQuantity, newStatus };
}

async function updateAccessoryStock(accessories: Array<{ id: number; quantity: number }>) {
  const updatePromises = accessories.map(async (acc) => {
    const accessory = accessoriesStore.accessoryRows.find(a => a.id === acc.id);
    if (accessory && accessory.quantity >= acc.quantity) {
      await accessoriesStore.updateAccessory(acc.id, {
        ...accessory,
        quantity: accessory.quantity - acc.quantity
      });
    } else if (accessory) {
      const errorMessage = `Insufficient stock for accessory ID ${acc.id}`;
      throw new AppError(errorMessage, 'inventory', errorMessage, 'warning');
    } else {
      const errorMessage = `Accessory with ID ${acc.id} not found`;
      throw new AppError(errorMessage, 'inventory', errorMessage);
    }
  });

  await Promise.all(updatePromises);
}

async function processCabSale(
  cab: CabsRow,
  customerId: string,
  soldQuantity: number,
  accessories: Array<{ id: number; name: string; price: number; quantity: number; unitPrice: number }>
): Promise<void> {
  if (soldQuantity <= 0 || soldQuantity > cab.quantity) {
    throw new AppError(
      `Invalid quantity: ${soldQuantity} for cab with available quantity: ${cab.quantity}`,
      'validation',
      'Invalid quantity or not enough stock',
      'warning'
    );
  }

  const { newQuantity, newStatus } = calculateNewCabState(cab.quantity, soldQuantity);
  const updatedCabData: NewCabInput = {
    name: cab.name,
    make: cab.make,
    quantity: newQuantity,
    price: cab.price,
    unit_color: cab.unit_color,
    status: newStatus,
    image: cab.image
  };

  const purchaseResult = await customerStore.recordCabPurchase(customerId, {
    cabId: cab.id,
    cabName: cab.name,
    quantity: soldQuantity,
    unitPrice: cab.price,
    accessories: accessories
  });

  if (!purchaseResult.success) {
    throw new AppError(
      'Failed to record purchase in customer records',
      'purchase',
      'Failed to record purchase. Please try again.'
    );
  }

  await updateAccessoryStock(accessories);

  const result = await store.updateCab(cab.id, updatedCabData);
  if (!result.success) {
    throw new AppError(
      'Failed to update cab inventory after purchase recorded',
      'inventory',
      'Failed to update cab inventory. The purchase was recorded but inventory not updated.',
      'critical'
    );
  }
}

async function handleConfirmSell(payload: {
  customerId: string;
  quantity: number;
  accessories: Array<{ id: number; name: string; price: number; quantity: number; unitPrice: number }>
}) {
  if (!cabToSell.value) {
    const errorMessage = 'No cab selected for sale';
    $q.notify({ type: 'negative', message: errorMessage });
    operationNotifications.update.error('cab sale processing - internal error');
    return;
  }

  try {
    await processCabSale(
      cabToSell.value,
      payload.customerId,
      payload.quantity,
      payload.accessories
    );

    showSellDialog.value = false;
    operationNotifications.update.success(`Sold ${payload.quantity} ${cabToSell.value.name}`);
  } catch (error) {
    errorHandler.handleOperation(error, 'update', 'cab sale');
    
    if (error instanceof AppError && error.type === 'inventory') {
      await errorHandler.recoverFromInventoryError([
        async () => { await store.initializeCabs(); },
        async () => { await accessoriesStore.initializeAccessories(); }
      ]);
    }
  } finally {
    cabToSell.value = null;
  }
}

function handleDownloadCsv() {
  const csvColumns = [
    { header: 'ID', field: 'id' as const },
    { header: 'Name', field: 'name' as const },
    { header: 'Make', field: 'make' as const },
    { header: 'Quantity', field: 'quantity' as const },
    { header: 'Price (PHP)', field: 'price' as const },
    { header: 'Status', field: 'status' as const },
    { header: 'Color', field: 'unit_color' as const }
  ];

  exportToCsv(store.filteredCabRows, 'cabs-inventory', csvColumns);
}

<<<<<<< HEAD
/* eslint-disable @typescript-eslint/no-unused-vars */
function filterCabs(
  rows: readonly Record<string, unknown>[], 
  terms: string, 
  cols: readonly QTableColumn[], 
  getCellValue: (col: QTableColumn, row: Record<string, unknown>) => unknown
): readonly Record<string, unknown>[] {
/* eslint-enable @typescript-eslint/no-unused-vars */
=======
function filterCabs(rows: readonly CabsRow[], terms: string): CabsRow[] {
>>>>>>> 80b7ca1e
  return rows.filter(row => {
    const searchTerms = terms.toLowerCase();
    
    // Helper function to safely convert values to searchable strings
    const safeString = (value: unknown): string => {
      if (value === null || value === undefined) return '';
      if (typeof value === 'string') return value;
      if (typeof value === 'number') return value.toString();
      if (typeof value === 'boolean') return value.toString();
      return ''; // For objects, arrays, or other complex types, return empty string
    };
    
    return (
      safeString(row.name).toLowerCase().includes(searchTerms) ||
      safeString(row.make).toLowerCase().includes(searchTerms) ||
      safeString(row.status).toLowerCase().includes(searchTerms) ||
      safeString(row.unit_color).toLowerCase().includes(searchTerms)
    );
  });
}

onMounted(async () => {
  try {
    await Promise.all([
      store.initializeCabs(),
      accessoriesStore.initializeAccessories(),
      customerStore.fetchCustomers()
    ]);
  } catch (error) {
    errorHandler.handle(error, 'initializing application data');
  }
});

</script>

<template>
  <q-page class="flex q-pa-md">
    <div class="q-pa-sm full-width">
      <div class="flex row q-my-sm">
        <div class="flex full-width col">
          <div class="flex col q-mr-sm">
            <AdvancedSearch v-model="store.search.searchInput" placeholder="Search cabs" @clear="store.resetFilters"
              color="primary" />
          </div>
          <div class="flex col">
            <q-btn outline icon="filter_list" label="Filters" @click="showFilterDialog = true" />
          </div>
        </div>

        <div class="flex row q-gutter-x-sm">
          <q-btn class="text-white bg-primary" unelevated @click="openAddDialog">
            <q-icon name="add" color="white" />
            Add
          </q-btn>
          <div class="flex row">
            <q-btn dense flat class="bg-primary text-white q-pa-sm" @click="handleDownloadCsv">
              <q-icon name="download" color="white" />
              Download CSV
            </q-btn>
          </div>
        </div>
      </div>


      <template v-if="store.isLoading">
        <q-inner-loading showing color="primary">
          <q-spinner-gears size="50px" color="primary" />
        </q-inner-loading>
      </template>


      <template v-else>
        <q-table class="my-sticky-column-table" flat bordered title="Cabs" :rows="store.filteredCabRows || []"
          :columns="columns" row-key="id" :filter="store.search.searchValue" @row-click="onRowClick"
          :filter-method="filterCabs" :pagination="{ rowsPerPage: 5 }">
          <template v-slot:body-cell-actions="props">
            <q-td :props="props" auto-width :key="props.row.id">
              <q-btn flat round dense color="grey" icon="more_vert" class="action-button"
                :aria-label="'Actions for ' + props.row.name">
                <q-menu class="action-menu" :aria-label="'Available actions for ' + props.row.name">
                  <q-list style="min-width: 100px">
                    <q-item clickable v-close-popup @click.stop="sellCab(props.row)" role="button"
                      :aria-label="'Sell ' + props.row.name" v-if="props.row.quantity > 0">
                      <q-item-section>
                        <q-item-label>
                          <q-icon name="sell" size="xs" class="q-mr-sm" aria-hidden="true" />
                          Sell
                        </q-item-label>
                      </q-item-section>
                    </q-item>
                    <q-item clickable v-close-popup @click.stop="editCab(props.row)" role="button"
                      :aria-label="'Edit ' + props.row.name">
                      <q-item-section>
                        <q-item-label>
                          <q-icon name="edit" size="xs" class="q-mr-sm" aria-hidden="true" />
                          Edit
                        </q-item-label>
                      </q-item-section>
                    </q-item>
                    <q-item clickable v-close-popup @click.stop="deleteCab(props.row)" role="button"
                      :aria-label="'Delete ' + props.row.name" class="text-negative">
                      <q-item-section>
                        <q-item-label class="text-negative">
                          <q-icon name="delete" size="xs" class="q-mr-sm" aria-hidden="true" />
                          Delete
                        </q-item-label>
                      </q-item-section>
                    </q-item>
                  </q-list>
                </q-menu>
              </q-btn>
            </q-td>
          </template>
        </q-table>
      </template>

      <ProductCardModal v-model="showProductCardModal" :image="selected?.image || ''" :title="selected?.name || ''"
        :unit_color="selected?.unit_color || ''" :price="selected?.price || 0" :quantity="selected?.quantity || 0"
        :details="`${selected?.make}`" :status="selected?.status || ''" @add="addToCart" />

      <AddCabDialog v-model="showAddDialog" :makes="makes" :colors="colors" :default-image-url="defaultImageUrl"
        @add-cab="handleAddCab" />

      <FilterDialog v-model="showFilterDialog" :makes="makes" :colors="colors" :statuses="statuses"
        :initial-filter-make="store.filterMake === '' ? null : store.filterMake"
        :initial-filter-color="store.filterColor === '' ? null : store.filterColor"
        :initial-filter-status="store.filterStatus === '' ? null : store.filterStatus"
        @apply-filters="handleApplyFilters" @reset-filters="handleResetFilters" />


      <EditCabDialog v-if="cabToEdit" v-model="showEditDialog" :cab-data="cabToEdit" :makes="makes" :colors="colors"
        :default-image-url="defaultImageUrl" @update-cab="handleUpdateCab" />

      <DeleteDialog v-model="showDeleteDialog" item-type="cab" :item-name="cabToDelete?.name || 'this cab'"
        @confirm-delete="handleConfirmDelete" />


      <SellCabDialog v-if="cabToSell" v-model="showSellDialog" :cab-to-sell="cabToSell"
        :accessories="accessoriesStore.accessoryRows" :customer-store="customerStore"
        @confirm-sell="handleConfirmSell" />
    </div>
  </q-page>
</template>

<style lang="sass">
.my-sticky-column-table
  max-width: 100%

  thead tr:first-child th:nth-child(2)
    background-color: var(--sticky-column-bg)

  td:nth-child(2)
    background-color: var(--sticky-column-bg)

  th:nth-child(2),
  td:nth-child(2)
    position: sticky
    left: 0
    z-index: 1
    color: white

    .body--dark &
      color: black

.cab-page-z-top
  z-index: 1000

.action-button
  position: relative
  z-index: 1

.action-menu
  z-index: 1001 !important

.upload-container
  position: relative
  border: 2px dashed #ccc
  border-radius: 8px
  cursor: pointer
  transition: all 0.3s ease
  min-height: 200px
  display: flex
  align-items: center
  justify-content: center
  background-color: transparent
  box-shadow: 0 2px 4px rgba(0, 0, 0, 0.05)

  &:hover
    border-color: var(--q-primary)
    background-color: rgba(var(--q-primary-rgb), 0.04)
    box-shadow: 0 4px 8px rgba(0, 0, 0, 0.1)
    transform: translateY(-1px)

  &.dragging
    border-color: var(--q-primary)
    background-color: rgba(var(--q-primary-rgb), 0.08)
    box-shadow: 0 6px 12px rgba(0, 0, 0, 0.15)
    transform: translateY(-2px)

  .q-spinner-dots
    margin: 0 auto

.preview-image
  width: 100%
  max-height: 180px
  object-fit: contain
  border-radius: 4px
  box-shadow: 0 2px 4px rgba(0, 0, 0, 0.1)
  transition: all 0.3s ease

  &:hover
    box-shadow: 0 4px 8px rgba(0, 0, 0, 0.15)

.hidden
  display: none

</style><|MERGE_RESOLUTION|>--- conflicted
+++ resolved
@@ -321,6 +321,8 @@
       await errorHandler.recoverFromInventoryError([
         async () => { await store.initializeCabs(); },
         async () => { await accessoriesStore.initializeAccessories(); }
+        async () => { await store.initializeCabs(); },
+        async () => { await accessoriesStore.initializeAccessories(); }
       ]);
     }
   } finally {
@@ -342,7 +344,6 @@
   exportToCsv(store.filteredCabRows, 'cabs-inventory', csvColumns);
 }
 
-<<<<<<< HEAD
 /* eslint-disable @typescript-eslint/no-unused-vars */
 function filterCabs(
   rows: readonly Record<string, unknown>[], 
@@ -351,9 +352,6 @@
   getCellValue: (col: QTableColumn, row: Record<string, unknown>) => unknown
 ): readonly Record<string, unknown>[] {
 /* eslint-enable @typescript-eslint/no-unused-vars */
-=======
-function filterCabs(rows: readonly CabsRow[], terms: string): CabsRow[] {
->>>>>>> 80b7ca1e
   return rows.filter(row => {
     const searchTerms = terms.toLowerCase();
     
