--- conflicted
+++ resolved
@@ -8,6 +8,7 @@
 const AdvancedSearch = defineAsyncComponent(() => import('src/components/Global/AdvancedSearch.vue'));
 const FilterDialog = defineAsyncComponent(() => import('src/components/Global/FilterDialog.vue'));
 import { useAccessoriesStore } from 'src/stores/accessories';
+import type { AccessoryRow, NewAccessoryInput, AccessoryMakeInput, AccessoryColorInput, AccessoryStatus } from 'src/types/accessories';
 import type { AccessoryRow, NewAccessoryInput, AccessoryMakeInput, AccessoryColorInput, AccessoryStatus } from 'src/types/accessories';
 import { getDefaultImage } from 'src/config/defaultImages';
 import { validateAndSanitizeBase64Image } from '../utils/imageValidation';
@@ -213,7 +214,6 @@
 // Function to handle applying filters
 function handleApplyFilters(filters: Record<string, string | null>) {
   try {
-<<<<<<< HEAD
     // Validate and convert null values to empty strings for the store
     // For make
     if (filters.make === null) {
@@ -253,15 +253,6 @@
         store.filterStatus = '';
       }
     }
-=======
-    // Convert null values to empty strings for the store
-    store.filterMake = filters.make ? filters.make as AccessoryMakeInput : '';
-    store.filterColor = filters.color ? filters.color as AccessoryColorInput : '';
-    store.filterStatus = filters.status ? filters.status as AccessoryStatus : '';
-
-    // Get count of active filters for notification message
-    const activeFilterCount = Object.values(filters).filter(value => value !== null).length;
->>>>>>> 80b7ca1e
 
     // Show notification that filters were applied
     const activeFilterCount = [
@@ -271,7 +262,6 @@
     ].filter(Boolean).length;
     
     if (activeFilterCount > 0) {
-<<<<<<< HEAD
       // Show default success notification
       operationNotifications.filters.success();
       // Log the number of filters applied for debugging
@@ -280,11 +270,6 @@
       // Clear search when all filters are cleared
       store.search.searchInput = '';
       // Show default success notification
-=======
-      operationNotifications.filters.success();
-    } else {
-      // If all filters were cleared, consider resetting search as well
->>>>>>> 80b7ca1e
       operationNotifications.filters.success();
     }
 
