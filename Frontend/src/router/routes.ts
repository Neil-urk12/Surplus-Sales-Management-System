import type { RouteRecordRaw } from 'vue-router';

const routes: RouteRecordRaw[] = [
  {
    path: '/',
<<<<<<< HEAD
    redirect: '/app' // TODO: change to '/app' after login is implemented
=======
    redirect: '/login' // TODO: change to '/app' after login is implemented
>>>>>>> c3daa2bd
  },
  {
    path: '/login',
    component: () => import('pages/LoginPage.vue'),
  },
  {
    path: '/app',
    component: () => import('layouts/MainLayout.vue'),
    meta: { requiresAuth: false },
    children: [
      { path: '', component: () => import('pages/DashboardPage.vue') },
      { path: 'inventory', component: () => import('pages/InventoryPage.vue') },
      { path: 'materials', component: () => import('pages/MaterialsPage.vue') },
      { path: 'sales', component: () => import('pages/SalesPage.vue') },
      { path: 'contacts', component: () => import('pages/ContactsPage.vue') },
    ],
  },
  {
    path: '/:catchAll(.*)*',
    component: () => import('pages/ErrorNotFound.vue'),
  },
]

export default routes;<|MERGE_RESOLUTION|>--- conflicted
+++ resolved
@@ -3,11 +3,7 @@
 const routes: RouteRecordRaw[] = [
   {
     path: '/',
-<<<<<<< HEAD
-    redirect: '/app' // TODO: change to '/app' after login is implemented
-=======
     redirect: '/login' // TODO: change to '/app' after login is implemented
->>>>>>> c3daa2bd
   },
   {
     path: '/login',
