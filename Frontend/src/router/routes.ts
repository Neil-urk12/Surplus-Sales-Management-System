import type { RouteRecordRaw } from 'vue-router';

const routes: RouteRecordRaw[] = [
  {
<<<<<<< HEAD
=======
    path: '/',
    redirect: '/login' // TODO: change to '/app' after login is implemented
  },
  {
>>>>>>> c3daa2bd
    path: '/login',
    component: () => import('pages/LoginPage.vue'),
  },
  {
    path: '/',
    component: () => import('layouts/MainLayout.vue'),
    children: [
      { path: '', component: () => import('pages/DashboardPage.vue') },
      { path: 'inventory', component: () => import('pages/InventoryPage.vue') },
      { path: 'materials', component: () => import('pages/MaterialsPage.vue') },
      { path: 'sales', component: () => import('pages/SalesPage.vue') },
      { path: 'contacts', component: () => import('pages/ContactsPage.vue') },
    ],
    meta: { requiresAuth: true },
  },
  {
    path: '/:catchAll(.*)*',
    component: () => import('pages/ErrorNotFound.vue'),
  },
]

export default routes;<|MERGE_RESOLUTION|>--- conflicted
+++ resolved
@@ -2,13 +2,6 @@
 
 const routes: RouteRecordRaw[] = [
   {
-<<<<<<< HEAD
-=======
-    path: '/',
-    redirect: '/login' // TODO: change to '/app' after login is implemented
-  },
-  {
->>>>>>> c3daa2bd
     path: '/login',
     component: () => import('pages/LoginPage.vue'),
   },
